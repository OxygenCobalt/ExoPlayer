--- conflicted
+++ resolved
@@ -25,13 +25,9 @@
 import com.google.android.exoplayer2.util.ParsableByteArray;
 import com.google.android.exoplayer2.util.Util;
 import com.google.common.base.Ascii;
-<<<<<<< HEAD
 import com.google.common.collect.ImmutableList;
 import java.io.UnsupportedEncodingException;
-=======
 import com.google.common.base.Charsets;
-import com.google.common.collect.ImmutableList;
->>>>>>> f72ca833
 import java.nio.ByteBuffer;
 import java.nio.charset.Charset;
 import java.util.ArrayList;
@@ -458,11 +454,7 @@
     id3Data.readBytes(data, 0, frameSize - 1);
 
     int descriptionEndIndex = indexOfTerminator(data, 0, encoding);
-<<<<<<< HEAD
-    String description = new String(data, 0, descriptionEndIndex, charset);
-=======
     String description = new String(data, 0, descriptionEndIndex, getCharset(encoding));
->>>>>>> f72ca833
 
     ImmutableList<String> values =
         decodeTextInformationFrameValues(
@@ -486,30 +478,29 @@
     ImmutableList<String> values = decodeTextInformationFrameValues(data, encoding, 0);
     return new TextInformationFrame(id, null, values);
   }
-<<<<<<< HEAD
 
   private static ImmutableList<String> decodeTextInformationFrameValues(
-      byte[] data, final int encoding, final int index) throws UnsupportedEncodingException {
+      byte[] data, final int encoding, final int index) {
     if (index >= data.length) {
       return ImmutableList.of("");
     }
 
     ImmutableList.Builder<String> values = ImmutableList.builder();
-    String charset = getCharsetName(encoding);
-
-    @Nullable String firstBomCharset = null;
+    Charset charset = getCharset(encoding);
+
+    @Nullable Charset firstBomCharset = null;
 
     int valueStartIndex = index;
     int valueEndIndex = indexOfTerminator(data, valueStartIndex, encoding);
     while (valueStartIndex < valueEndIndex) {
-      String realCharset = charset;
+      Charset realCharset = charset;
       if (encoding == ID3_TEXT_ENCODING_UTF_16) {
         // Certain ID3v2 implementations may try to save space with a UTF-16 encoding by adding
         // a BOM to the first value, and then omitting the BOM from all following values, while
         // still implicitly using the endianness defined from the first value's BOM. In this case,
         // we want to fall back to the first defined endianness instead of allowing String to pick
         // a likely incorrect endianness.
-        @Nullable String bomCharset = getBomCharset(data, valueStartIndex);
+        @Nullable Charset bomCharset = getBomCharset(data, valueStartIndex);
         if (bomCharset != null && firstBomCharset == null) {
           // First BOM we have found, keep this for later.
           firstBomCharset = bomCharset;
@@ -520,21 +511,6 @@
       }
 
       String value = new String(data, valueStartIndex, valueEndIndex - valueStartIndex, realCharset);
-=======
-
-  private static ImmutableList<String> decodeTextInformationFrameValues(
-      byte[] data, final int encoding, final int index) {
-    if (index >= data.length) {
-      return ImmutableList.of("");
-    }
-
-    ImmutableList.Builder<String> values = ImmutableList.builder();
-    int valueStartIndex = index;
-    int valueEndIndex = indexOfTerminator(data, valueStartIndex, encoding);
-    while (valueStartIndex < valueEndIndex) {
-      String value =
-          new String(data, valueStartIndex, valueEndIndex - valueStartIndex, getCharset(encoding));
->>>>>>> f72ca833
       values.add(value);
 
       valueStartIndex = valueEndIndex + delimiterLength(encoding);
@@ -543,20 +519,17 @@
 
     ImmutableList<String> result = values.build();
     return result.isEmpty() ? ImmutableList.of("") : result;
-<<<<<<< HEAD
   }
 
   @Nullable
-  private static String getBomCharset(byte[] data, final int index) {
+  private static Charset getBomCharset(byte[] data, final int index) {
     if (data[index] == (byte) 0xff && data[index + 1] == (byte) 0xfe) {
-      return "UTF-16LE";
+      return Charsets.UTF_16LE;
     } else if (data[index] == (byte) 0xfe && data[index + 1] == (byte) 0xff) {
-      return "UTF-16BE";
+      return Charsets.UTF_16BE;
     } else {
       return null;
     }
-=======
->>>>>>> f72ca833
   }
 
   @Nullable
@@ -572,11 +545,7 @@
     id3Data.readBytes(data, 0, frameSize - 1);
 
     int descriptionEndIndex = indexOfTerminator(data, 0, encoding);
-<<<<<<< HEAD
-    String description = new String(data, 0, descriptionEndIndex, charset);
-=======
     String description = new String(data, 0, descriptionEndIndex, getCharset(encoding));
->>>>>>> f72ca833
 
     int urlStartIndex = descriptionEndIndex + delimiterLength(encoding);
     int urlEndIndex = indexOfZeroByte(data, urlStartIndex);
