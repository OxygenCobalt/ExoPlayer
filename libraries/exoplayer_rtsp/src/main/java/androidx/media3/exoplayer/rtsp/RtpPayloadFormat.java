--- conflicted
+++ resolved
@@ -43,12 +43,9 @@
   private static final String RTP_MEDIA_AMR = "AMR";
   private static final String RTP_MEDIA_AMR_WB = "AMR-WB";
   private static final String RTP_MEDIA_MPEG4_GENERIC = "MPEG4-GENERIC";
-<<<<<<< HEAD
+  private static final String RTP_MEDIA_MPEG4_VIDEO = "MP4V-ES";
   private static final String RTP_MEDIA_H263_1998 = "H263-1998";
   private static final String RTP_MEDIA_H263_2000 = "H263-2000";
-=======
-  private static final String RTP_MEDIA_MPEG4_VIDEO = "MP4V-ES";
->>>>>>> 6708b43b
   private static final String RTP_MEDIA_H264 = "H264";
   private static final String RTP_MEDIA_H265 = "H265";
   private static final String RTP_MEDIA_PCM_L8 = "L8";
@@ -61,13 +58,10 @@
   public static boolean isFormatSupported(MediaDescription mediaDescription) {
     switch (Ascii.toUpperCase(mediaDescription.rtpMapAttribute.mediaEncoding)) {
       case RTP_MEDIA_AC3:
-<<<<<<< HEAD
+      case RTP_MEDIA_AMR:
+      case RTP_MEDIA_AMR_WB:
       case RTP_MEDIA_H263_1998:
       case RTP_MEDIA_H263_2000:
-=======
-      case RTP_MEDIA_AMR:
-      case RTP_MEDIA_AMR_WB:
->>>>>>> 6708b43b
       case RTP_MEDIA_H264:
       case RTP_MEDIA_H265:
       case RTP_MEDIA_MPEG4_VIDEO:
@@ -94,11 +88,6 @@
     switch (Ascii.toUpperCase(mediaType)) {
       case RTP_MEDIA_AC3:
         return MimeTypes.AUDIO_AC3;
-<<<<<<< HEAD
-      case RTP_MEDIA_H263_1998:
-      case RTP_MEDIA_H263_2000:
-        return MimeTypes.VIDEO_H263;
-=======
       case RTP_MEDIA_AMR:
         return MimeTypes.AUDIO_AMR_NB;
       case RTP_MEDIA_AMR_WB:
@@ -112,7 +101,9 @@
         return MimeTypes.AUDIO_ALAW;
       case RTP_MEDIA_PCMU:
         return MimeTypes.AUDIO_MLAW;
->>>>>>> 6708b43b
+      case RTP_MEDIA_H263_1998:
+      case RTP_MEDIA_H263_2000:
+        return MimeTypes.VIDEO_H263;
       case RTP_MEDIA_H264:
         return MimeTypes.VIDEO_H264;
       case RTP_MEDIA_H265:
